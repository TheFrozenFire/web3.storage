<<<<<<< HEAD
@use 'sass:math';
=======
.page-pricing {
  .section-navigation {
    background-color: $ebony;
    color: white;
  }

  .site-logo-container {
    svg {
      fill: white;
    }
  }

  .nav-items-wrapper {
    a {
      &:after {
        border: solid 2px white;
      }
    }
  }
}
>>>>>>> 045a4d39

#navigation {
  position: relative;
  display: flex;
  height: $navigationHeight;
  z-index: 50;
}

.nav-bar {
  width: 100%;
  margin: auto;
}

.nav-bar,
.nav-items-wrapper {
  display: flex;
  flex-direction: row;
  justify-content: space-between;
}

.nav-item {
  @include fontWeight_Semibold;
  letter-spacing: 0.03em;
}

.site-logo-container {
  .anchor-wrapper {
    display: flex;
    flex-direction: row;
    height: 2rem;
  }
  .site-logo-image {
    width: 2rem;
  }
  .site-logo-text {
    display: inline;
    @include fontSize_Medium;
    @include fontWeight_Medium;
    margin: 0 0.375rem;
    line-height: 2rem;
  }
}

.nav-items-wrapper {
  a {
    position: relative;
    @include fontSize_Small;
    @include fontWeight_Semibold;
    text-transform: uppercase;
    margin: 0 1.5rem;
    padding: 0 0.5rem;
    transform: translateY(0rem);
    transition: 200ms ease;
    &:after {
      content: '';
      position: absolute;
      bottom: -0.25rem;
      left: 0.25rem;
      width: calc(100% - 0.5rem);
      height: 0.25rem;
      border-radius: 2px;
      border: solid 2px $ebony;
      opacity: 0;
      transition: inherit;
    }
    &:hover {
      transform: translateY(-0.75rem);
      &:after {
        opacity: 1;
      }
    }
  }
  & > *:last-child {
    margin-left: 1.5rem;
    margin-right: 0;
  }
}

// ////////////////////////////////////////////////////////////////////// mobile

.nav-bar {
  position: relative;
  z-index: 1;
  padding: 0 0;
  transition: 350 ease;
  &.mobile-panel {
    padding: 0 1.5rem;
    z-index: 50;
  }
}

.nav-items-wrapper {
  @include small {
    display: none;
  }
}

.nav-menu-toggle {
  display: none;
  @include small {
    display: block;
  }
}

.nav-mobile-panel {
  visibility: hidden;
  position: absolute;
  padding: 0 3.5rem;
  top: 0;
  left: -99999px;
  right: -99999px;
  margin: 0 auto;
  width: 100vw;
  transform: translateY(calc(-100% - 9rem));
  transition: 350ms ease;

  &:before {
    content: '';
    position: absolute;
    top: 0;
    left: 0;
    width: 100%;
    height: 100%;
    height: calc(100% + 9rem);
    background-image: url('/images/index/holographic-bg-nav-mobile.png');
    background-size: cover;
    background-position: right 0px top 0;
    background-repeat: no-repeat;
  }
  @include tiny {
    transform: translateY(-100%);
    &:before {
      height: 100%;
      background-position: right -175px top 0;
    }
  }

  &.open {
    @include small {
      visibility: visible;
    }
    transform: translateY(0%);
  }
}

.mobile-items-wrapper {
  display: flex;
  flex-direction: column;
  justify-content: flex-start;
  padding-bottom: 6rem;
  position: relative;
  z-index: 51;
  margin-top: $navigationHeight;
  .nav-item-heading,
  a {
    @include fontSize_Small;
    @include fontWeight_Semibold;
  }
  .accordion-content {
    margin-left: 2rem;
    transition: height 300ms ease-in-out;
  }
  .accordion-section,
  .button {
    margin: 0.375rem 0;
  }
  .button {
    width: fit-content;
  }
  button {
    @include fontWeight_Semibold;
  }
}

.nav-sublinks-wrapper {
  display: flex;
  flex-direction: column;
  justify-content: space-between;
  .nav-sublink,
  a {
    margin: 0.25rem 0;
    @include fontSize_Mini;
  }
}<|MERGE_RESOLUTION|>--- conflicted
+++ resolved
@@ -1,6 +1,5 @@
-<<<<<<< HEAD
 @use 'sass:math';
-=======
+
 .page-pricing {
   .section-navigation {
     background-color: $ebony;
@@ -21,7 +20,6 @@
     }
   }
 }
->>>>>>> 045a4d39
 
 #navigation {
   position: relative;
