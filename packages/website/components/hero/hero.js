import clsx from 'clsx';
<<<<<<< HEAD
import Button from '../button'
import TextBlock from '../textblock'

import Grid3D from '../../assets/illustrations/grid3D'
import GradientBackground from '../../assets/illustrations/gradient-background'
import Squiggle from '../../assets/illustrations/squiggle'
import Corkscrew from '../../assets/illustrations/corkscrew'
import Helix from '../../assets/illustrations/helix'
import Zigzag from '../../assets/illustrations/zigzag'
import Coil from '../../assets/illustrations/coil'
import Cross from '../../assets/illustrations/cross'
import Triangle from '../../assets/illustrations/triangle'
=======
import countly from '../../lib/countly'
import Button from '../button/button'
>>>>>>> 044ff476

// @ts-ignore
import styles from './hero.module.scss'

/**
 * @param {Object} props.block
*/

export default function Hero({block}) {
  return (
    <div className={ styles.container }>
      <div className={ styles.topSection }>

        <div className={ styles.artworkContainer }>
          <GradientBackground className={ styles.gradientBackground }/>
          <Grid3D className={ styles.grid3D }/>
          <Squiggle className={ clsx(styles.illustration, styles.squiggle) }/>
          <Corkscrew className={ clsx(styles.illustration, styles.corkscrew) }/>
          <Zigzag className={ clsx(styles.illustration, styles.zigzag) }/>
          <Helix className={ clsx(styles.illustration, styles.helixSmall) }/>
          <Coil className={ clsx(styles.illustration, styles.coil) }/>
          <Cross className={ clsx(styles.illustration, styles.cross) }/>
          <Triangle className={ clsx(styles.illustration, styles.triangle) }/>
        </div>

        <TextBlock
          class="header_text_block"
          block={block}
          className={styles.header_text_block} />

      </div>
    </div>
  )
}

//<|MERGE_RESOLUTION|>--- conflicted
+++ resolved
@@ -1,6 +1,7 @@
 import clsx from 'clsx';
-<<<<<<< HEAD
-import Button from '../button'
+import countly from '../../lib/countly'
+
+import Button from '../button/button'
 import TextBlock from '../textblock'
 
 import Grid3D from '../../assets/illustrations/grid3D'
@@ -12,10 +13,6 @@
 import Coil from '../../assets/illustrations/coil'
 import Cross from '../../assets/illustrations/cross'
 import Triangle from '../../assets/illustrations/triangle'
-=======
-import countly from '../../lib/countly'
-import Button from '../button/button'
->>>>>>> 044ff476
 
 // @ts-ignore
 import styles from './hero.module.scss'
@@ -49,6 +46,4 @@
       </div>
     </div>
   )
-}
-
-//+}