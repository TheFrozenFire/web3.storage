<<<<<<< HEAD
const path = require('path')
const git = require('git-rev-sync')
const { GitRevisionPlugin } = require('git-revision-webpack-plugin')

const gitRevisionPlugin = new GitRevisionPlugin()
const dirName = path.resolve(__dirname)
=======
const path = require('path');
>>>>>>> 764cbb91

const nextConfig = {
  trailingSlash: true,
  reactStrictMode: true,
<<<<<<< HEAD
  eslint: {
    // Warning: Dangerously allow production builds to successfully complete even if
    // your project has ESLint errors.
    // TODO: Remove me when all the ts errors are figured out.
    ignoreDuringBuilds: true,
  },
  webpack: function(config, options) {
=======

  webpack: function(config) {
    config.resolve.alias = {
      ...config.resolve.alias,
      'Icons': path.resolve(__dirname, 'assets/icons'),
      'Illustrations': path.resolve(__dirname, 'assets/illustrations'),
      'Lib': path.resolve(__dirname, 'lib'),
      'ZeroComponents': path.resolve(__dirname, 'modules/zero/components'),
    }

>>>>>>> 764cbb91
    config.module.rules.push({
      test: /\.md$/,
      type: 'asset/source'
    })

    config.module.rules.push({
      test: /\.svg$/,
      use: [ '@svgr/webpack', 'url-loader' ],
    })

    config.plugins.push(
      new options.webpack.DefinePlugin({
        COMMITHASH: JSON.stringify(git.long(dirName)),
        VERSION: JSON.stringify(gitRevisionPlugin.version())
      })
    )

    return config
  },
  exportPathMap: async function () {
    return {
      '/ipfs-404.html': { page: '/404' },
    }
  },
}

module.exports = nextConfig<|MERGE_RESOLUTION|>--- conflicted
+++ resolved
@@ -1,26 +1,13 @@
-<<<<<<< HEAD
 const path = require('path')
 const git = require('git-rev-sync')
 const { GitRevisionPlugin } = require('git-revision-webpack-plugin')
 
 const gitRevisionPlugin = new GitRevisionPlugin()
 const dirName = path.resolve(__dirname)
-=======
-const path = require('path');
->>>>>>> 764cbb91
 
 const nextConfig = {
   trailingSlash: true,
   reactStrictMode: true,
-<<<<<<< HEAD
-  eslint: {
-    // Warning: Dangerously allow production builds to successfully complete even if
-    // your project has ESLint errors.
-    // TODO: Remove me when all the ts errors are figured out.
-    ignoreDuringBuilds: true,
-  },
-  webpack: function(config, options) {
-=======
 
   webpack: function(config) {
     config.resolve.alias = {
@@ -31,7 +18,6 @@
       'ZeroComponents': path.resolve(__dirname, 'modules/zero/components'),
     }
 
->>>>>>> 764cbb91
     config.module.rules.push({
       test: /\.md$/,
       type: 'asset/source'
