{
  "name": "@web3-storage/website",
<<<<<<< HEAD
  "version": "1.9.1",
=======
  "version": "2.0.0",
>>>>>>> b0a27800
  "description": "web3.storage website",
  "private": true,
  "scripts": {
    "dev": "rm -rf .next && next dev -p 4000",
    "start": "next start",
    "build": "next build && next-sitemap",
    "export": "next export",
    "test": "eslint './**/*.js' && tsc --build",
    "lint": "yarn lint:ts",
    "lint:ts": "tsc --noEmit && eslint '{pages,components,hooks,content,store}/**/*.{js,ts,tsx}' --max-warnings=0",
    "lint:ts:fix": "eslint '{pages,components,hooks,content,store}/**/*.{js,ts,tsx}' --fix --max-warnings=0",
    "storybook": "start-storybook -p 9000",
    "build-storybook": "build-storybook"
  },
  "dependencies": {
<<<<<<< HEAD
    "@magic-ext/oauth": "^0.7.0",
    "@tailwindcss/typography": "^0.4.1",
    "clsx": "^1.1.1",
    "countly-sdk-web": "^20.11.2",
    "filesize": "^6.1.0",
    "gray-matter": "^4.0.3",
    "magic-sdk": "^4.2.1",
    "next": "^11.0.1",
    "p-map": "^5.1.0",
    "pretty-bytes": "^5.6.0",
    "rc-tooltip": "^5.1.1",
    "react": "^17.0.2",
    "react-copy-to-clipboard": "^5.0.3",
    "react-dom": "^17.0.2",
    "react-dropzone": "^11.3.4",
    "react-if": "^4.0.1",
    "react-markdown": "^6.0.2",
    "react-query": "^3.13.9",
    "react-syntax-highlighter": "^11.0.3",
    "remark-slug": "^6.1.0",
    "web3.storage": "^3.5.2"
  },
  "devDependencies": {
    "@svgr/webpack": "^5.5.0",
    "@types/react": "^17.0.30",
    "@types/react-copy-to-clipboard": "^5.0.1",
    "@types/react-dom": "^17.0.9",
    "@types/react-syntax-highlighter": "^13.5.2",
    "autoprefixer": "^10.2.6",
    "eslint": "^7.24.0",
    "eslint-config-next": "^11.0.1",
    "eslint-config-prettier": "^8.2.0",
    "eslint-config-standard": "^16.0.2",
    "eslint-plugin-import": "^2.22.1",
    "eslint-plugin-node": "^11.1.0",
    "eslint-plugin-promise": "^4.2.1",
    "eslint-plugin-react": "^7.23.2",
    "eslint-plugin-react-hooks": "^4.2.0",
    "git-rev-sync": "^3.0.2",
    "git-revision-webpack-plugin": "^5.0.0",
    "next-sitemap": "^1.6.173",
    "postcss": "^8.3.5",
    "tailwindcss": "^2.2.4",
    "typescript": "^4.3.5"
=======
    "@magic-ext/oauth": "0.7.0",
    "clsx": "1.1.1",
    "countly-sdk-web": "20.11.2",
    "filesize": "6.1.0",
    "git-rev-sync": "3.0.1",
    "git-revision-webpack-plugin": "5.0.0",
    "magic-sdk": "4.2.1",
    "next": "^12.0.1",
    "next-optimized-images": "^2.6.2",
    "rc-tooltip": "5.1.1",
    "react": "17.0.2",
    "react-dom": "17.0.2",
    "react-dropzone": "11.3.4",
    "react-markdown": "6.0.2",
    "react-redux": "7.2.6",
    "react-syntax-highlighter": "11.0.3",
    "redux": "4.1.2",
    "remark-slug": "6.1.0",
    "scrollmagic": "^2.0.8",
    "scrollmagic-plugins": "^1.0.8",
    "web3.storage": "^3.5.2"
  },
  "devDependencies": {
    "@next/eslint-plugin-next": "^12.0.8",
    "@storybook/addon-actions": "6.3.12",
    "@storybook/addon-essentials": "6.3.12",
    "@storybook/addon-links": "6.3.12",
    "@storybook/react": "6.3.12",
    "@svgr/webpack": "5.5.0",
    "@types/react": "17.0.36",
    "@types/react-dom": "17.0.11",
    "@types/react-syntax-highlighter": "13.5.2",
    "@typescript-eslint/eslint-plugin": "*",
    "@typescript-eslint/parser": "*",
    "babel-eslint": "^10.1.0",
    "css-loader": "5.2.7",
    "eslint": "^8.7.0",
    "eslint-config-airbnb": "^19.0.4",
    "eslint-config-next": "*",
    "eslint-config-prettier": "^8.3.0",
    "eslint-config-react-app": "*",
    "eslint-import-resolver-alias": "1.1.2",
    "eslint-plugin-cypress": "2.12.1",
    "eslint-plugin-flowtype": "8.0.3",
    "eslint-plugin-import": "^2.25.4",
    "eslint-plugin-jsx-a11y": "^6.5.1",
    "eslint-plugin-prettier": "^4.0.0",
    "eslint-plugin-react": "^7.28.0",
    "eslint-plugin-react-hooks": "^4.3.0",
    "husky": "4.3.8",
    "lint-staged": "12.1.2",
    "next-sitemap": "1.6.173",
    "prettier": "2.4.1",
    "react-query": "3.33.5",
    "sass": "1.43.4",
    "sass-loader": "10.1.1",
    "storybook-addon-next-router": "3.1.0",
    "storybook-addon-state": "1.0.3",
    "style-loader": "2.0.0",
    "typescript": "4.3.5",
    "url-loader": "4.1.1"
>>>>>>> b0a27800
  },
  "husky": {
    "hooks": {
      "pre-commit": "lint-staged"
    }
  },
  "lint-staged": {
    "{pages,components,hooks,content,styles,store}/**/*.{js,jsx,ts,tsx,json,css,scss,md}": [
      "prettier --write"
    ],
    "{pages,components,hooks,content,store}/**/!(types.tsx).{js,ts,tsx}": [
      "eslint --fix --max-warnings=0"
    ]
  }
}<|MERGE_RESOLUTION|>--- conflicted
+++ resolved
@@ -1,10 +1,6 @@
 {
   "name": "@web3-storage/website",
-<<<<<<< HEAD
-  "version": "1.9.1",
-=======
   "version": "2.0.0",
->>>>>>> b0a27800
   "description": "web3.storage website",
   "private": true,
   "scripts": {
@@ -20,52 +16,6 @@
     "build-storybook": "build-storybook"
   },
   "dependencies": {
-<<<<<<< HEAD
-    "@magic-ext/oauth": "^0.7.0",
-    "@tailwindcss/typography": "^0.4.1",
-    "clsx": "^1.1.1",
-    "countly-sdk-web": "^20.11.2",
-    "filesize": "^6.1.0",
-    "gray-matter": "^4.0.3",
-    "magic-sdk": "^4.2.1",
-    "next": "^11.0.1",
-    "p-map": "^5.1.0",
-    "pretty-bytes": "^5.6.0",
-    "rc-tooltip": "^5.1.1",
-    "react": "^17.0.2",
-    "react-copy-to-clipboard": "^5.0.3",
-    "react-dom": "^17.0.2",
-    "react-dropzone": "^11.3.4",
-    "react-if": "^4.0.1",
-    "react-markdown": "^6.0.2",
-    "react-query": "^3.13.9",
-    "react-syntax-highlighter": "^11.0.3",
-    "remark-slug": "^6.1.0",
-    "web3.storage": "^3.5.2"
-  },
-  "devDependencies": {
-    "@svgr/webpack": "^5.5.0",
-    "@types/react": "^17.0.30",
-    "@types/react-copy-to-clipboard": "^5.0.1",
-    "@types/react-dom": "^17.0.9",
-    "@types/react-syntax-highlighter": "^13.5.2",
-    "autoprefixer": "^10.2.6",
-    "eslint": "^7.24.0",
-    "eslint-config-next": "^11.0.1",
-    "eslint-config-prettier": "^8.2.0",
-    "eslint-config-standard": "^16.0.2",
-    "eslint-plugin-import": "^2.22.1",
-    "eslint-plugin-node": "^11.1.0",
-    "eslint-plugin-promise": "^4.2.1",
-    "eslint-plugin-react": "^7.23.2",
-    "eslint-plugin-react-hooks": "^4.2.0",
-    "git-rev-sync": "^3.0.2",
-    "git-revision-webpack-plugin": "^5.0.0",
-    "next-sitemap": "^1.6.173",
-    "postcss": "^8.3.5",
-    "tailwindcss": "^2.2.4",
-    "typescript": "^4.3.5"
-=======
     "@magic-ext/oauth": "0.7.0",
     "clsx": "1.1.1",
     "countly-sdk-web": "20.11.2",
@@ -127,7 +77,6 @@
     "style-loader": "2.0.0",
     "typescript": "4.3.5",
     "url-loader": "4.1.1"
->>>>>>> b0a27800
   },
   "husky": {
     "hooks": {
