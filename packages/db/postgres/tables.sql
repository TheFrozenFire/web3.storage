--- conflicted
+++ resolved
@@ -322,40 +322,6 @@
     updated_at  TIMESTAMP WITH TIME ZONE DEFAULT timezone('utc'::text, now()) NOT NULL
 );
 
-<<<<<<< HEAD
-DO 
-$$
-BEGIN
-  IF NOT EXISTS (SELECT pg_get_viewdef('admin_search', true)) THEN
-    CREATE VIEW admin_search as
-    select
-      u.id::text as user_id,
-      u.email as email,
-      ak.secret as token,
-      ak.id::text as token_id,
-      ak.deleted_at as deleted_at,
-      akh.inserted_at as reason_inserted_at,
-      akh.reason as reason,
-      akh.status as status
-    from public.user u
-    right join auth_key ak on ak.user_id = u.id
-    full outer join (select * from auth_key_history where deleted_at is null) as akh on akh.auth_key_id = ak.id
-    where ak.deleted_at is NULL or ak.deleted_at is not NULL and akh.status is not NULL;
-  END IF;
-END
-$$;
-
-CREATE TABLE IF NOT EXISTS email_history 
-(
-  id              BIGSERIAL PRIMARY KEY,
-  -- the id of the user being notified
-  user_id         BIGINT NOT NULL REFERENCES public.user (id),
-  email_type      email_type NOT NULL,
-  -- the email service messages unique id
-  message_id      TEXT NOT NULL,
-  sent_at         TIMESTAMP WITH TIME ZONE DEFAULT timezone('utc'::text, now()) NOT NULL
-);
-=======
 CREATE VIEW admin_search as
 select
   u.id::text as user_id,
@@ -369,4 +335,14 @@
 from public.user u
 full outer join auth_key ak on ak.user_id = u.id
 full outer join (select * from auth_key_history where deleted_at is null) as akh on akh.auth_key_id = ak.id;
->>>>>>> 4da1a7db
+
+CREATE TABLE IF NOT EXISTS email_history 
+(
+  id              BIGSERIAL PRIMARY KEY,
+  -- the id of the user being notified
+  user_id         BIGINT NOT NULL REFERENCES public.user (id),
+  email_type      email_type NOT NULL,
+  -- the email service messages unique id
+  message_id      TEXT NOT NULL,
+  sent_at         TIMESTAMP WITH TIME ZONE DEFAULT timezone('utc'::text, now()) NOT NULL
+);