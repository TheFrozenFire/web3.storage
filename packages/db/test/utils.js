--- conflicted
+++ resolved
@@ -105,7 +105,6 @@
 }
 
 /**
-<<<<<<< HEAD
  * @param {import('../index').DBClient} dbClient
  * @param {string} authKey
  * @param {string} cid
@@ -125,7 +124,9 @@
     meta: options.meta || null,
     pins: options.pins || []
   })
-=======
+}
+
+/**
  *
  * @param {import('../index').DBClient} dbClient
  * @param {string} cid
@@ -141,5 +142,4 @@
  */
 export async function getPinSyncRequests (dbClient, size = 10) {
   return dbClient.getPinSyncRequests({ size })
->>>>>>> 1efa21f1
 }